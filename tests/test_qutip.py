--- conflicted
+++ resolved
@@ -15,39 +15,20 @@
     ket1 = jnp.array([[0.0], [1]])  # represents |1>
     ket_plus = 1 / jnp.sqrt(2) * (ket0 + ket1)  # represents |+>
     ket_minus = 1 / jnp.sqrt(2) * (ket0 - ket1)  # represents |->
-<<<<<<< HEAD
     ket_complx = rand_ket(2).full()
-=======
->>>>>>> e23cc7d4
 
     assert fidelity(ket0, ket1) == 0.0
     assert fidelity(ket0, ket0) == 1.0
     assert fidelity(ket1, ket1) == 1.0
     assert fidelity(ket_plus, ket_minus) == 0.0
-<<<<<<< HEAD
     assert fidelity(ket_complx, ket_complx) == 1.0  # checking for complex ket
     assert_almost_equal(fidelity(ket_plus, ket0), 1.0 / 2.0)
     assert_almost_equal(fidelity(ket_plus, ket1), 1.0 / 2.0)
     assert_almost_equal(fidelity(ket0, ket_minus), 1.0 / 2.0)
     assert_almost_equal(fidelity(ket1, ket_minus), 1.0 / 2.0)
-=======
-    assert fidelity(ket_plus, ket0) == 1.0 / jnp.sqrt(2)
-    assert fidelity(ket_plus, ket1) == 1.0 / jnp.sqrt(2)
-    assert fidelity(ket0, ket_minus) == 1.0 / jnp.sqrt(2)
-    assert fidelity(ket1, ket_minus) == -(1.0 / jnp.sqrt(2))
->>>>>>> e23cc7d4
-
 
 def test_rot():
     """
     Tests the rot function and computation of its gradient
     """
-<<<<<<< HEAD
     assert jnp.all(rot([0, 0, 0]) == jnp.identity(2, dtype="complex64"))
-=======
-    assert jnp.all(rot([0, 0, 0]) == jnp.identity(2, dtype="complex64"))
-
-
-test_fidelity()
-test_rot()
->>>>>>> e23cc7d4
